use std::{borrow::Cow, collections::BTreeMap, iter, net::Ipv4Addr};

use crate::{
    decoder::{Decodable, Decoder},
    encoder::{Encodable, Encoder},
    error::{DecodeResult, EncodeResult},
    v4::bulk_query,
    v4::{fqdn, relay},
};

use hickory_proto::{
    rr::Name,
    serialize::binary::{BinDecodable, BinDecoder, BinEncodable, BinEncoder, EncodeMode},
};
use ipnet::Ipv4Net;
#[cfg(feature = "serde")]
use serde::{Deserialize, Serialize};

// declares DHCP Option codes.
// generates:
// * the `OptionCode` enum and its From<u8>, Into<u8>
// * the DhcpOption enum
// * From<&DhcpOption> for OptionCode
//
// Syntax is {N, Name, "DocString" [,(T0,..TN,)]}
// where:
// * N is the numeric code associated with this option
// * Name is the name to use for the enum variants
// * "Docstring" is the documentation string that will be added to the variant in the OptionCode enum
// * (T0,..TN) is the associated variables (if any). e.g. Ipv4Addr for "SubnetMask" or bool for "IpForwarding".
//   can contain more than one type but needs to be enclosed in parenthesis even if it's just a single variable.
dhcproto_macros::declare_codes!(
    {0,   Pad, "Padding"},
    {1,   SubnetMask, "Subnet Mask", (Ipv4Addr)},
    {2,   TimeOffset, "Time Offset", (i32)},
    {3,   Router, "Router", (Vec<Ipv4Addr>)},
    {4,   TimeServer, "Router", (Vec<Ipv4Addr>)},
    {5,   NameServer, "Name Server", (Vec<Ipv4Addr>)},
    {6,   DomainNameServer, "Name Server", (Vec<Ipv4Addr>)},
    {7,   LogServer, "Log Server", (Vec<Ipv4Addr>)},
    {8,   QuoteServer, "Quote Server", (Vec<Ipv4Addr>)},
    {9,   LprServer, "LPR Server", (Vec<Ipv4Addr>)},
    {10,  ImpressServer, "Impress server", (Vec<Ipv4Addr>)},
    {11,  ResourceLocationServer, "Resource Location Server", (Vec<Ipv4Addr>)},
    {12,  Hostname, "Host name", (String)},
    {13,  BootFileSize, "Boot file size", (u16)},
    {14,  MeritDumpFile, "Merit Dump File", (String)},
    {15,  DomainName, "Domain Name", (String)},
    {16,  SwapServer, "Swap server", (Ipv4Addr)},
    {17,  RootPath, "Root Path", (String)},
    {18,  ExtensionsPath, "Extensions path", (String)},
    {19,  IpForwarding, "IP forwarding", (bool)},
    {20,  NonLocalSrcRouting, "Non-local source routing", (bool)},
    {21,  PolicyFilter, "Policy Filter", (Vec<(Ipv4Addr, Ipv4Addr)>)},
    {22,  MaxDatagramSize, "Max Datagram reassembly size", (u16)},
    {23,  DefaultIpTtl, "Ip TTL", (u8)},
    {24,  PathMtuAgingTimeout, "Path MTU Aging Timeout", (u32)},
    {25,  PathMtuPlateauTable, "Path MTU Plateau Table", (Vec<u16>)},
    {26,  InterfaceMtu, "Interface MTU", (u16)},
    {27,  AllSubnetsLocal, "All Subnets Local", (bool)},
    {28,  BroadcastAddr, "Broadcast address", (Ipv4Addr)},
    {29,  PerformMaskDiscovery, "Perform mask discovery", (bool)},
    {30,  MaskSupplier, "Mask supplier", (bool)},
    {31,  PerformRouterDiscovery, "Perform router discovery", (bool)},
    {32,  RouterSolicitationAddr, "Router solicitation address", (Ipv4Addr)},
    {33,  StaticRoutingTable, "Static routing table", (Vec<(Ipv4Addr, Ipv4Addr)>)},
    {34,  TrailerEncapsulated, "Trailer Encapsulated", (bool)},
    {35,  ArpCacheTimeout, "ARP timeout", (u32)},
    {36,  EthernetEncapsulation, "Ethernet encapsulation", (bool)},
    {37,  DefaultTcpTtl, "Default TCP TTL", (u8)},
    {38,  TcpKeepaliveInterval, "TCP keepalive interval", (u32)},
    {39,  TcpKeepaliveGarbage, "TCP keealive garbage", (bool)},
    {40,  NisDomain, "Network information service domain", (String)},
    {41,  NisServers, "NIS servers", (Vec<Ipv4Addr>)},
    {42,  NtpServers, "NTP servers", (Vec<Ipv4Addr>)},
    {43,  VendorExtensions, "Vendor Extensions - can contain encapsulated options", (Vec<u8>)}, // TODO: Hashmap<u8, UnknownOption>?
    {44,  NetBiosNameServers, "NetBIOS over TCP/IP name server", (Vec<Ipv4Addr>)},
    {45,  NetBiosDatagramDistributionServer, "NetBIOS over TCP/IP Datagram Distribution Server", (Vec<Ipv4Addr>)},
    {46,  NetBiosNodeType, "NetBIOS over TCP/IP Node Type", (NodeType)},
    {47,  NetBiosScope, "NetBIOS over TCP/IP Scope", (String)},
    {48,  XFontServer, "X Window System Font Server", (Vec<Ipv4Addr>)},
    {49,  XDisplayManager, "Window System Display Manager", (Vec<Ipv4Addr>)},
    {50,  RequestedIpAddress, "Requested IP Address", (Ipv4Addr)},
    {51,  AddressLeaseTime, "IP Address Lease Time", (u32)},
    {52,  OptionOverload, "Option Overload", (u8)},
    {53,  MessageType, "Message Type", (MessageType)},
    {54,  ServerIdentifier, "Server Identifier", (Ipv4Addr)},
    {55,  ParameterRequestList, "Parameter Request List", (Vec<OptionCode>)},
    {56,  Message, "Message", (String)},
    {57,  MaxMessageSize, "Maximum DHCP Message Size", (u16)},
    {58,  Renewal, "Renewal (T1) Time Value", (u32)},
    {59,  Rebinding, "Rebinding (T2) Time Value", (u32)},
    {60,  ClassIdentifier, "Class-identifier", (Vec<u8>)},
    {61,  ClientIdentifier, "Client Identifier", (Vec<u8>)},
    {62,  NwipDomainName, "Netware/IP Domain Name", (String)},
    {63,  NwipInformation, "Netware/IP Information - <https://www.rfc-editor.org/rfc/rfc2242.html>", (Vec<u8>)}, // TODO: https://www.rfc-editor.org/rfc/rfc2242.html sub opts
    {64,  NispServiceDomain, "NIS+ Domain Option", (String)},
    {65,  NispServers, "NIS+ Server Addr", (Vec<Ipv4Addr>)},
    {66,  TFTPServerName, "TFTP Server Name - <https://www.rfc-editor.org/rfc/rfc2132.html>", (Vec<u8>)},
    {67,  BootfileName, "Bootfile Name - <https://www.rfc-editor.org/rfc/rfc2132.html>", (Vec<u8>)},
    {68,  MobileIpHomeAgent, "Mobile IP Home Agent", (Vec<Ipv4Addr>)},
    {69,  SmtpServer, "SMTP Server Option", (Vec<Ipv4Addr>)},
    {70,  Pop3Server, "Pop3 Server Option", (Vec<Ipv4Addr>)},
    {71,  NntpServer, "NNTP Server Option", (Vec<Ipv4Addr>)},
    {72,  WwwServer, "WWW Server Option", (Vec<Ipv4Addr>)},
    {73,  DefaultFingerServer, "Default Finger Option", (Vec<Ipv4Addr>)},
    {74,  IrcServer, "IRC Server Option", (Vec<Ipv4Addr>)},
    {75,  StreetTalkServer, "StreetTalk Server Option", (Vec<Ipv4Addr>)},
    {76,  StreetTalkDirectoryAssistance, "StreetTalk Directory Insistance (STDA) Option", (Vec<Ipv4Addr>)},
    // TODO: split user-class into individual classes [len | <class>, ...]
    {77,  UserClass, "User Class Option - <https://www.rfc-editor.org/rfc/rfc3004.html>", (Vec<u8>)},
    {80,  RapidCommit, "Rapid Commit - <https://www.rfc-editor.org/rfc/rfc4039.html>"},
    {81,  ClientFQDN, "FQDN - <https://datatracker.ietf.org/doc/html/rfc4702>", (fqdn::ClientFQDN)},
    {82,  RelayAgentInformation, "Relay Agent Information - <https://datatracker.ietf.org/doc/html/rfc3046>", (relay::RelayAgentInformation)},
    {88,  BcmsControllerNames, "Broadcast Multicast Controller Names - <https://www.rfc-editor.org/rfc/rfc4280.html#section-4.1>", (Vec<Name>)},
    {89,  BcmsControllerAddrs, "Broadcast Mutlicast Controller Address - <https://www.rfc-editor.org/rfc/rfc4280.html#section-4.3>", (Vec<Ipv4Addr>)},
    {91,  ClientLastTransactionTime, "client-last-transaction-time - <https://www.rfc-editor.org/rfc/rfc4388.html#section-6.1>", (u32)},
    {92,  AssociatedIp, "associated-ip - <https://www.rfc-editor.org/rfc/rfc4388.html#section-6.1>", (Vec<Ipv4Addr>)},
    {93,  ClientSystemArchitecture, "Client System Architecture - <https://www.rfc-editor.org/rfc/rfc4578.html>", (Architecture)},
    {94,  ClientNetworkInterface, "Client Network Interface - <https://www.rfc-editor.org/rfc/rfc4578.html>", (u8, u8, u8)},
    {97,  ClientMachineIdentifier, "Client Machine Identifier - <https://www.rfc-editor.org/rfc/rfc4578.html>", (Vec<u8>)},
    {106, Ipv6OnlyPreferred, "IPv6-Only Preferred - <https://datatracker.ietf.org/doc/html/rfc8925>", (u32)},
    {114, CaptivePortal, "Captive Portal - <https://datatracker.ietf.org/doc/html/rfc8910>", (url::Url)},
    {116, DisableSLAAC, "Disable Stateless Autoconfig for Ipv4 - <https://datatracker.ietf.org/doc/html/rfc2563>", (AutoConfig)},
    {118, SubnetSelection, "Subnet selection - <https://datatracker.ietf.org/doc/html/rfc3011>", (Ipv4Addr)},
    {119, DomainSearch, "Domain Search - <https://www.rfc-editor.org/rfc/rfc3397.html>", (Vec<Name>)},
    {121, ClasslessStaticRoute, "Classless Static Route - <https://www.rfc-editor.org/rfc/rfc3442>", (Vec<(Ipv4Net, Ipv4Addr)>)},
    {150, TFTPServerAddress, "TFTP Server Address - <https://www.rfc-editor.org/rfc/rfc5859.html>", (Ipv4Addr)},
    {151, BulkLeaseQueryStatusCode, "BLQ status-code - <https://www.rfc-editor.org/rfc/rfc6926.html#section-6.2.2>", (bulk_query::Code, String)},
    {152, BulkLeaseQueryBaseTime, "BLQ base time - <https://www.rfc-editor.org/rfc/rfc6926.html#section-6.2.3>", (u32)},
    {153, BulkLeasQueryStartTimeOfState, "BLQ start time of state - <https://www.rfc-editor.org/rfc/rfc6926.html#section-6.2.4>", (u32)},
    {154, BulkLeaseQueryQueryStartTime, "BLQ query start time - <https://www.rfc-editor.org/rfc/rfc6926.html#section-6.2.5>", (u32)},
    {155, BulkLeaseQueryQueryEndTime, "BLQ query end time- <https://www.rfc-editor.org/rfc/rfc6926.html#section-6.2.6>", (u32)},
    {156, BulkLeaseQueryDhcpState, "BLQ DHCP state - <https://www.rfc-editor.org/rfc/rfc6926.html#section-6.2.7>", (bulk_query::QueryState)},
    {157, BulkLeaseQueryDataSource, "BLQ data source - <https://www.rfc-editor.org/rfc/rfc6926.html#section-6.2.8>", (bulk_query::DataSourceFlags)},
    {255, End, "end-of-list marker"}
);

/// Holds DHCP options. Options are stored internally in a BTreeMap, so will be stored in
/// increasing order according to the opcode. Encoding options to bytes (with [`to_vec()`]) are guaranteed to
/// be in the same order for the same set of options
///
/// `DhcpOptions` supports long-opt encoding. If the option you insert has data bigger than 255,
/// it will be split into multiple max 255 len opts with the same opt code according to RFC3396.
///
/// Dhcp options end with the `End` (op code 255) option. This option is automatically inserted
/// by the library when encoded to bytes so you don't need to worry about it.
///
/// ex
/// ```rust
/// use dhcproto::v4;
///
/// let mut msg = v4::Message::default();
///  msg.opts_mut()
///     .insert(v4::DhcpOption::MessageType(v4::MessageType::Discover));
///  msg.opts_mut().insert(v4::DhcpOption::ClientIdentifier(
///      vec![0, 1, 2, 3, 4, 5],
///  ));
///  msg.opts_mut()
///      .insert(v4::DhcpOption::ParameterRequestList(vec![
///          v4::OptionCode::SubnetMask,
///          v4::OptionCode::Router,
///          v4::OptionCode::DomainNameServer,
///          v4::OptionCode::DomainName,
///       ]));
/// ```
/// [`to_vec()`]: crate::encoder::Encoder
#[cfg_attr(feature = "serde", derive(Serialize, Deserialize))]
#[derive(Debug, Default, Clone, PartialEq, Eq)]
pub struct DhcpOptions(BTreeMap<OptionCode, DhcpOption>);

impl DhcpOptions {
    /// Create new [`DhcpOptions`]
    ///
    /// [`DhcpOptions`]: crate::v4::DhcpOptions
    pub fn new() -> Self {
        Self::default()
    }
    /// Get the data for a particular [`OptionCode`]
    ///
    /// [`OptionCode`]: crate::v4::OptionCode
    pub fn get(&self, code: OptionCode) -> Option<&DhcpOption> {
        self.0.get(&code)
    }
    /// Get the mutable data for a particular [`OptionCode`]
    ///
    /// [`OptionCode`]: crate::v4::OptionCode
    pub fn get_mut(&mut self, code: OptionCode) -> Option<&mut DhcpOption> {
        self.0.get_mut(&code)
    }
    /// remove option
    pub fn remove(&mut self, code: OptionCode) -> Option<DhcpOption> {
        self.0.remove(&code)
    }
    /// insert a new [`DhcpOption`]
    ///
    /// ```
    /// # use dhcproto::v4::{MessageType, DhcpOption, DhcpOptions};
    /// let mut opts = DhcpOptions::new();
    /// opts.insert(DhcpOption::MessageType(MessageType::Discover));
    /// ```
    /// [`DhcpOption`]: crate::v4::DhcpOption
    pub fn insert(&mut self, opt: DhcpOption) -> Option<DhcpOption> {
        if opt == DhcpOption::End || opt == DhcpOption::Pad {
            return None;
        }
<<<<<<< HEAD

=======
>>>>>>> 073e2588
        self.0.insert((&opt).into(), opt)
    }
    /// iterate over entries
    /// ```
    /// # use dhcproto::v4::{MessageType, DhcpOption, DhcpOptions};
    /// let mut opts = DhcpOptions::new();
    /// opts.insert(DhcpOption::MessageType(MessageType::Offer));
    /// opts.insert(DhcpOption::SubnetMask([198, 168, 0, 1].into()));
    /// for (code, opt) in opts.iter() {
    ///     println!("{code:?} {opt:?}");
    /// }
    /// ```
    pub fn iter(&self) -> impl Iterator<Item = (&OptionCode, &DhcpOption)> {
        self.0.iter()
    }
    /// iterate mutably over entries
    pub fn iter_mut(&mut self) -> impl Iterator<Item = (&OptionCode, &mut DhcpOption)> {
        self.0.iter_mut()
    }
    /// return message type
    /// ```
    /// # use dhcproto::v4::{MessageType, DhcpOption, DhcpOptions};
    /// let mut opts = DhcpOptions::new();
    /// opts.insert(DhcpOption::MessageType(MessageType::Offer));
    /// assert_eq!(opts.msg_type(), Some(MessageType::Offer));
    /// ```
    pub fn msg_type(&self) -> Option<MessageType> {
        let opt = self.get(OptionCode::MessageType)?;
        match opt {
            DhcpOption::MessageType(mtype) => Some(*mtype),
            _ => unreachable!("cannot return different option for MessageType"),
        }
    }
    /// determine if options contains a specific message type
    /// ```
    /// # use dhcproto::v4::{MessageType, DhcpOption, DhcpOptions};
    /// let mut opts = DhcpOptions::new();
    /// opts.insert(DhcpOption::MessageType(MessageType::Offer));
    /// assert!(opts.has_msg_type(MessageType::Offer));
    /// assert!(!opts.has_msg_type(MessageType::Decline));
    /// ```
    pub fn has_msg_type(&self, opt: MessageType) -> bool {
        matches!(self.get(OptionCode::MessageType), Some(DhcpOption::MessageType(msg)) if *msg == opt)
    }
    /// clear all options
    /// ```
    /// # use dhcproto::v4::{MessageType, DhcpOption, DhcpOptions};
    /// let mut opts = DhcpOptions::new();
    /// opts.insert(DhcpOption::MessageType(MessageType::Discover));
    /// assert!(opts.len() == 1);
    /// opts.clear(); // clear options
    /// assert!(opts.is_empty());
    /// ```
    pub fn clear(&mut self) {
        self.0.clear()
    }
    /// Returns `true` if there are no options
    /// ```
    /// # use dhcproto::v4::{MessageType, DhcpOption, DhcpOptions};
    /// let mut opts = DhcpOptions::new();
    /// opts.insert(DhcpOption::MessageType(MessageType::Offer));
    /// assert!(!opts.is_empty());
    /// ```
    pub fn is_empty(&self) -> bool {
        self.0.is_empty()
    }
    /// Retains only the elements specified by the predicate
    pub fn retain<F>(&mut self, pred: F)
    where
        F: FnMut(&OptionCode, &mut DhcpOption) -> bool,
    {
        self.0.retain(pred)
    }
    /// Returns number of Options
    /// ```
    /// # use dhcproto::v4::{MessageType, DhcpOption, DhcpOptions};
    /// let mut opts = DhcpOptions::new();
    /// opts.insert(DhcpOption::MessageType(MessageType::Offer));
    /// assert_eq!(opts.len(), 1);
    /// ```
    pub fn len(&self) -> usize {
        self.0.len()
    }
    /// Returns true if the option code exists in the map
    ///
    /// ```
    /// # use dhcproto::v4::{MessageType, DhcpOption, DhcpOptions, OptionCode};
    /// let mut opts = DhcpOptions::new();
    /// opts.insert(DhcpOption::MessageType(MessageType::Discover));
    ///
    /// assert!(opts.contains(OptionCode::MessageType));
    /// assert!(!opts.contains(OptionCode::SubnetMask));
    /// ```
    pub fn contains(&self, code: OptionCode) -> bool {
        self.0.contains_key(&code)
    }
}

impl IntoIterator for DhcpOptions {
    type Item = (OptionCode, DhcpOption);
    type IntoIter = std::collections::btree_map::IntoIter<OptionCode, DhcpOption>;

    fn into_iter(self) -> Self::IntoIter {
        self.0.into_iter()
    }
}

impl<'a> IntoIterator for &'a DhcpOptions {
    type Item = (&'a OptionCode, &'a DhcpOption);
    type IntoIter = std::collections::btree_map::Iter<'a, OptionCode, DhcpOption>;

    fn into_iter(self) -> Self::IntoIter {
        self.0.iter()
    }
}

impl FromIterator<DhcpOption> for DhcpOptions {
    fn from_iter<T: IntoIterator<Item = DhcpOption>>(iter: T) -> Self {
        DhcpOptions(
            iter.into_iter()
                .map(|opt| ((&opt).into(), opt))
                .collect::<BTreeMap<OptionCode, DhcpOption>>(),
        )
    }
}

impl FromIterator<(OptionCode, DhcpOption)> for DhcpOptions {
    fn from_iter<T: IntoIterator<Item = (OptionCode, DhcpOption)>>(iter: T) -> Self {
        DhcpOptions(iter.into_iter().collect::<BTreeMap<_, _>>())
    }
}

impl Decodable for DhcpOptions {
    fn decode(decoder: &mut Decoder<'_>) -> DecodeResult<Self> {
        // represented as a vector in the actual message
        let mut opts = BTreeMap::new();
        // should we error the whole parser if we fail to parse an
        // option or just stop parsing options? -- here we will just stop
        while let Ok(opt) = DhcpOption::decode(decoder) {
            // we throw away PAD bytes here
            match opt {
                DhcpOption::End => {
                    break;
                }
                DhcpOption::Pad => {}
                _ => {
                    opts.insert(OptionCode::from(&opt), opt);
                }
            }
        }
        Ok(DhcpOptions(opts))
    }
}

impl Encodable for DhcpOptions {
    fn encode(&self, e: &mut Encoder<'_>) -> EncodeResult<()> {
        if self.0.is_empty() {
            return Ok(());
        }

        // encode all opts adding the `End` afterwards
        self.0
            .iter()
            .filter(|(code, _)| **code != OptionCode::RelayAgentInformation)
            .chain(
                self.get(OptionCode::RelayAgentInformation)
                    .map(|opt| (&OptionCode::RelayAgentInformation, opt)),
            )
            .chain(iter::once((&OptionCode::End, &DhcpOption::End)))
            .try_for_each(|(_, opt)| opt.encode(e))
    }
}

impl PartialOrd for OptionCode {
    fn partial_cmp(&self, other: &Self) -> Option<std::cmp::Ordering> {
        Some(self.cmp(other))
    }
}

impl Ord for OptionCode {
    fn cmp(&self, other: &Self) -> std::cmp::Ordering {
        u8::from(*self).cmp(&u8::from(*other))
    }
}

impl PartialOrd for DhcpOption {
    fn partial_cmp(&self, other: &Self) -> Option<std::cmp::Ordering> {
        Some(self.cmp(other))
    }
}

impl Ord for DhcpOption {
    fn cmp(&self, other: &Self) -> std::cmp::Ordering {
        OptionCode::from(self).cmp(&OptionCode::from(other))
    }
}

/// Architecture name from - <https://www.rfc-editor.org/rfc/rfc4578.html>
#[cfg_attr(feature = "serde", derive(Serialize, Deserialize))]
#[derive(Debug, Clone, Copy, PartialEq, Eq, Hash)]
pub enum Architecture {
    /// Intel x86PC
    Intelx86PC,
    /// NEC/PC98
    NECPC98,
    /// EFI Itanium
    Itanium,
    /// DEC Alpha
    DECAlpha,
    /// Arc x86
    Arcx86,
    /// Intel Lean Client
    IntelLeanClient,
    /// EFI IA32
    IA32,
    /// EFI BC
    BC,
    /// EFI Xscale
    Xscale,
    /// EFI x86-64
    X86_64,
    /// Unknown
    Unknown(u16),
}

impl From<u16> for Architecture {
    fn from(n: u16) -> Self {
        use Architecture::*;
        match n {
            0 => Intelx86PC,
            1 => NECPC98,
            2 => Itanium,
            3 => DECAlpha,
            4 => Arcx86,
            5 => IntelLeanClient,
            6 => IA32,
            7 => BC,
            8 => Xscale,
            9 => X86_64,
            _ => Unknown(n),
        }
    }
}

impl From<Architecture> for u16 {
    fn from(n: Architecture) -> Self {
        use Architecture as A;
        match n {
            A::Intelx86PC => 0,
            A::NECPC98 => 1,
            A::Itanium => 2,
            A::DECAlpha => 3,
            A::Arcx86 => 4,
            A::IntelLeanClient => 5,
            A::IA32 => 6,
            A::BC => 7,
            A::Xscale => 8,
            A::X86_64 => 9,
            A::Unknown(n) => n,
        }
    }
}

/// NetBIOS allows several different node types
#[cfg_attr(feature = "serde", derive(Serialize, Deserialize))]
#[derive(Debug, Clone, Copy, PartialEq, Eq, Hash)]
pub enum NodeType {
    /// Broadcast
    B,
    /// Peer-to-peer
    P,
    /// Mixed (B & P)
    M,
    /// Hybrid (P & B)
    H,
    /// Unknown
    Unknown(u8),
}

impl From<u8> for NodeType {
    fn from(n: u8) -> Self {
        use NodeType::*;
        match n {
            1 => B,
            2 => P,
            4 => M,
            8 => H,
            _ => Unknown(n),
        }
    }
}

impl From<NodeType> for u8 {
    fn from(n: NodeType) -> Self {
        use NodeType as N;
        match n {
            N::B => 1,
            N::P => 2,
            N::M => 4,
            N::H => 8,
            N::Unknown(n) => n,
        }
    }
}

/// AutoConfigure option values
#[cfg_attr(feature = "serde", derive(Serialize, Deserialize))]
#[derive(Debug, Clone, Copy, PartialEq, Eq, Hash)]
#[repr(u8)]
pub enum AutoConfig {
    /// Do not autoconfig
    DoNotAutoConfigure = 0,
    /// autoconfig
    AutoConfigure = 1,
}

impl TryFrom<u8> for AutoConfig {
    type Error = crate::error::DecodeError;

    fn try_from(value: u8) -> Result<Self, Self::Error> {
        match value {
            0 => Ok(AutoConfig::DoNotAutoConfigure),
            1 => Ok(AutoConfig::AutoConfigure),
            _ => Err(super::DecodeError::IoError(std::io::Error::new(
                std::io::ErrorKind::InvalidData,
                "invalid number in disable SLAAC autoconfig",
            ))),
        }
    }
}

#[inline]
fn decode_inner(
    code: OptionCode,
    len: usize,
    decoder: &mut Decoder<'_>,
) -> DecodeResult<DhcpOption> {
    use DhcpOption::*;
    Ok(match code {
        OptionCode::Pad => Pad,
        OptionCode::SubnetMask => SubnetMask(decoder.read_ipv4(len)?),
        OptionCode::TimeOffset => TimeOffset(decoder.read_i32()?),
        OptionCode::Router => Router(decoder.read_ipv4s(len)?),
        OptionCode::TimeServer => TimeServer(decoder.read_ipv4s(len)?),
        OptionCode::NameServer => NameServer(decoder.read_ipv4s(len)?),
        OptionCode::DomainNameServer => DomainNameServer(decoder.read_ipv4s(len)?),
        OptionCode::LogServer => LogServer(decoder.read_ipv4s(len)?),
        OptionCode::QuoteServer => QuoteServer(decoder.read_ipv4s(len)?),
        OptionCode::LprServer => LprServer(decoder.read_ipv4s(len)?),
        OptionCode::ImpressServer => ImpressServer(decoder.read_ipv4s(len)?),
        OptionCode::ResourceLocationServer => ResourceLocationServer(decoder.read_ipv4s(len)?),
        OptionCode::Hostname => Hostname(decoder.read_string(len)?),
        OptionCode::BootFileSize => BootFileSize(decoder.read_u16()?),
        OptionCode::MeritDumpFile => MeritDumpFile(decoder.read_string(len)?),
        OptionCode::DomainName => DomainName(decoder.read_string(len)?),
        OptionCode::SwapServer => SwapServer(decoder.read_ipv4(len)?),
        OptionCode::RootPath => RootPath(decoder.read_string(len)?),
        OptionCode::ExtensionsPath => ExtensionsPath(decoder.read_string(len)?),
        OptionCode::IpForwarding => IpForwarding(decoder.read_bool()?),
        OptionCode::NonLocalSrcRouting => NonLocalSrcRouting(decoder.read_bool()?),
        OptionCode::PolicyFilter => PolicyFilter(decoder.read_pair_ipv4s(len)?),
        OptionCode::MaxDatagramSize => MaxDatagramSize(decoder.read_u16()?),
        OptionCode::DefaultIpTtl => DefaultIpTtl(decoder.read_u8()?),
        OptionCode::PathMtuAgingTimeout => PathMtuAgingTimeout(decoder.read_u32()?),
        OptionCode::PathMtuPlateauTable => PathMtuPlateauTable({
            decoder
                .read_slice(len)?
                .chunks_exact(2)
                .map(|num| u16::from_be_bytes([num[0], num[1]]))
                .collect()
        }),
        OptionCode::InterfaceMtu => InterfaceMtu(decoder.read_u16()?),
        OptionCode::AllSubnetsLocal => AllSubnetsLocal(decoder.read_bool()?),
        OptionCode::BroadcastAddr => BroadcastAddr(decoder.read_ipv4(len)?),
        OptionCode::PerformMaskDiscovery => PerformMaskDiscovery(decoder.read_bool()?),
        OptionCode::MaskSupplier => MaskSupplier(decoder.read_bool()?),
        OptionCode::PerformRouterDiscovery => PerformRouterDiscovery(decoder.read_bool()?),
        OptionCode::RouterSolicitationAddr => RouterSolicitationAddr(decoder.read_ipv4(len)?),
        OptionCode::StaticRoutingTable => StaticRoutingTable(decoder.read_pair_ipv4s(len)?),
        OptionCode::TrailerEncapsulated => TrailerEncapsulated(decoder.read_bool()?),
        OptionCode::ArpCacheTimeout => ArpCacheTimeout(decoder.read_u32()?),
        OptionCode::EthernetEncapsulation => EthernetEncapsulation(decoder.read_bool()?),
        OptionCode::DefaultTcpTtl => DefaultIpTtl(decoder.read_u8()?),
        OptionCode::TcpKeepaliveInterval => TcpKeepaliveInterval(decoder.read_u32()?),
        OptionCode::TcpKeepaliveGarbage => TcpKeepaliveGarbage(decoder.read_bool()?),
        OptionCode::NisDomain => NisDomain(decoder.read_string(len)?),
        OptionCode::NisServers => NisServers(decoder.read_ipv4s(len)?),
        OptionCode::NtpServers => NtpServers(decoder.read_ipv4s(len)?),
        OptionCode::VendorExtensions => VendorExtensions(decoder.read_slice(len)?.to_vec()),
        OptionCode::NetBiosNameServers => NetBiosNameServers(decoder.read_ipv4s(len)?),
        OptionCode::NetBiosDatagramDistributionServer => {
            NetBiosDatagramDistributionServer(decoder.read_ipv4s(len)?)
        }
        OptionCode::NetBiosNodeType => NetBiosNodeType(decoder.read_u8()?.into()),
        OptionCode::NetBiosScope => NetBiosScope(decoder.read_string(len)?),
        OptionCode::XFontServer => XFontServer(decoder.read_ipv4s(len)?),
        OptionCode::XDisplayManager => XDisplayManager(decoder.read_ipv4s(len)?),
        OptionCode::RequestedIpAddress => RequestedIpAddress(decoder.read_ipv4(len)?),
        OptionCode::AddressLeaseTime => AddressLeaseTime(decoder.read_u32()?),
        OptionCode::OptionOverload => OptionOverload(decoder.read_u8()?),
        OptionCode::MessageType => MessageType(decoder.read_u8()?.into()),
        OptionCode::ServerIdentifier => ServerIdentifier(decoder.read_ipv4(len)?),
        OptionCode::ParameterRequestList => ParameterRequestList(
            decoder
                .read_slice(len)?
                .iter()
                .map(|code| (*code).into())
                .collect(),
        ),
        OptionCode::Message => Message(decoder.read_string(len)?),
        OptionCode::MaxMessageSize => MaxMessageSize(decoder.read_u16()?),
        OptionCode::Renewal => Renewal(decoder.read_u32()?),
        OptionCode::Rebinding => Rebinding(decoder.read_u32()?),
        OptionCode::ClassIdentifier => ClassIdentifier(decoder.read_slice(len)?.to_vec()),
        OptionCode::ClientIdentifier => ClientIdentifier(decoder.read_slice(len)?.to_vec()),
        OptionCode::NwipDomainName => NwipDomainName(decoder.read_string(len)?),
        OptionCode::NwipInformation => NwipInformation(decoder.read_slice(len)?.to_vec()),
        OptionCode::NispServiceDomain => NispServiceDomain(decoder.read_string(len)?),
        OptionCode::NispServers => NispServers(decoder.read_ipv4s(len)?),
        OptionCode::TFTPServerName => TFTPServerName(decoder.read_slice(len)?.to_vec()),
        OptionCode::BootfileName => BootfileName(decoder.read_slice(len)?.to_vec()),
        OptionCode::MobileIpHomeAgent => MobileIpHomeAgent(decoder.read_ipv4s(len)?),
        OptionCode::SmtpServer => SmtpServer(decoder.read_ipv4s(len)?),
        OptionCode::Pop3Server => Pop3Server(decoder.read_ipv4s(len)?),
        OptionCode::NntpServer => NntpServer(decoder.read_ipv4s(len)?),
        OptionCode::WwwServer => WwwServer(decoder.read_ipv4s(len)?),
        OptionCode::DefaultFingerServer => DefaultFingerServer(decoder.read_ipv4s(len)?),
        OptionCode::IrcServer => IrcServer(decoder.read_ipv4s(len)?),
        OptionCode::StreetTalkServer => StreetTalkServer(decoder.read_ipv4s(len)?),
        OptionCode::StreetTalkDirectoryAssistance => {
            StreetTalkDirectoryAssistance(decoder.read_ipv4s(len)?)
        }
        OptionCode::UserClass => UserClass(decoder.read_slice(len)?.to_vec()),

        OptionCode::RapidCommit => {
            debug_assert!(len == 0);
            RapidCommit
        }
        OptionCode::RelayAgentInformation => {
            let mut dec = Decoder::new(decoder.read_slice(len)?);
            RelayAgentInformation(relay::RelayAgentInformation::decode(&mut dec)?)
        }
        OptionCode::BcmsControllerNames => BcmsControllerNames(decoder.read_domains(len)?),
        OptionCode::BcmsControllerAddrs => BcmsControllerAddrs(decoder.read_ipv4s(len)?),
        OptionCode::ClientLastTransactionTime => ClientLastTransactionTime(decoder.read_u32()?),
        OptionCode::AssociatedIp => AssociatedIp(decoder.read_ipv4s(len)?),
        OptionCode::ClientSystemArchitecture => {
            let ty = decoder.read_u16()?;
            ClientSystemArchitecture(ty.into())
        }
        OptionCode::ClientNetworkInterface => {
            debug_assert!(len == 3);
            ClientNetworkInterface(decoder.read_u8()?, decoder.read_u8()?, decoder.read_u8()?)
        }
        OptionCode::ClientMachineIdentifier => {
            ClientMachineIdentifier(decoder.read_slice(len)?.to_vec())
        }
        OptionCode::Ipv6OnlyPreferred => Ipv6OnlyPreferred(decoder.read_u32()?),
        OptionCode::CaptivePortal => CaptivePortal(decoder.read_str(len)?.parse()?),
        OptionCode::DisableSLAAC => DisableSLAAC(decoder.read_u8()?.try_into()?),
        OptionCode::SubnetSelection => SubnetSelection(decoder.read_ipv4(len)?),
        OptionCode::DomainSearch => DomainSearch(decoder.read_domains(len)?),
        OptionCode::TFTPServerAddress => TFTPServerAddress(decoder.read_ipv4(len)?),
        OptionCode::BulkLeaseQueryStatusCode => {
            let code = decoder.read_u8()?.into();
            // len - 1 because code is included in length
            let message = decoder.read_string(len - 1)?;
            BulkLeaseQueryStatusCode(code, message)
        }
        OptionCode::BulkLeaseQueryBaseTime => {
            debug_assert!(len == 4);
            BulkLeaseQueryBaseTime(decoder.read_u32()?)
        }
        OptionCode::BulkLeasQueryStartTimeOfState => {
            debug_assert!(len == 4);
            BulkLeasQueryStartTimeOfState(decoder.read_u32()?)
        }
        OptionCode::BulkLeaseQueryQueryStartTime => {
            debug_assert!(len == 4);
            BulkLeaseQueryQueryStartTime(decoder.read_u32()?)
        }
        OptionCode::BulkLeaseQueryQueryEndTime => {
            debug_assert!(len == 4);
            BulkLeaseQueryQueryEndTime(decoder.read_u32()?)
        }
        OptionCode::BulkLeaseQueryDhcpState => BulkLeaseQueryDhcpState(decoder.read_u8()?.into()),
        OptionCode::BulkLeaseQueryDataSource => {
            BulkLeaseQueryDataSource(bulk_query::DataSourceFlags::new(decoder.read_u8()?))
        }
        OptionCode::ClientFQDN => {
            debug_assert!(len >= 3);
            let flags = decoder.read_u8()?.into();
            let rcode1 = decoder.read_u8()?;
            let rcode2 = decoder.read_u8()?;

            let mut name_decoder = BinDecoder::new(decoder.read_slice(len - 3)?);
            let name = Name::read(&mut name_decoder)?;
            ClientFQDN(fqdn::ClientFQDN {
                flags,
                r1: rcode1,
                r2: rcode2,
                domain: name,
            })
        }
        OptionCode::ClasslessStaticRoute => {
            let mut routes = Vec::new();

            let mut route_dec = Decoder::new(decoder.read_slice(len)?);
            while let Ok(prefix_len) = route_dec.read_u8() {
                if prefix_len > 32 {
                    break;
                }

                // Significant bytes to hold the prefix
                let sig_bytes = (prefix_len as usize).div_ceil(8);

                let mut dest = [0u8; 4];
                dest[0..sig_bytes].clone_from_slice(route_dec.read_slice(sig_bytes)?);

                let dest = Ipv4Net::new(dest.into(), prefix_len).unwrap();
                let gw = route_dec.read_ipv4(4)?;

                routes.push((dest, gw));
            }

            ClasslessStaticRoute(routes)
        }
        OptionCode::End => End,
        // not yet implemented
        OptionCode::Unknown(code) => {
            let data = decoder.read_slice(len)?.to_vec();
            Unknown(UnknownOption { code, data })
        }
    })
}

impl Decodable for DhcpOption {
    #[inline]
    fn decode(decoder: &mut Decoder<'_>) -> DecodeResult<Self> {
        #[derive(Debug)]
        struct Opt<'a> {
            code: u8,
            // will contain code + len + value
            buf: Cow<'a, [u8]>,
        }

        impl<'a> Opt<'a> {
            #[inline]
            fn as_option(&self) -> DecodeResult<DhcpOption> {
                let mut opt_decoder = Decoder::new(&self.buf);
                let code = opt_decoder.read_u8()?.into();
                let _len = opt_decoder.read_u8()?; // throw out potentially invalid len

                decode_inner(code, opt_decoder.buffer().len(), &mut opt_decoder)
            }
            // can't implement Decodable b/c of lifetime issues
            fn decode(dec: &mut Decoder<'a>) -> DecodeResult<Self> {
                // TODO: necessary to call u8::from_be_bytes?
                let [code, len] = dec.peek::<2>()?;
                let buf = Cow::from(dec.read_slice(len as usize + 2)?);
                Ok(Opt { code, buf })
            }
        }

        use DhcpOption as O;
        // read the code first, determines the variant
        // pad|end have no length, so we can't read len up here
        let mut last: Option<Opt<'_>> = None;
        while let Ok(code) = decoder.peek_u8() {
            match code.into() {
                OptionCode::End => {
                    return match last {
                        Some(prev) => prev.as_option(),
                        None => {
                            decoder.read_u8()?;
                            Ok(O::End)
                        }
                    };
                }
                OptionCode::Pad => {
                    return match last {
                        Some(prev) => prev.as_option(),
                        None => {
                            decoder.read_u8()?;
                            Ok(O::Pad)
                        }
                    };
                }
                _ => {
                    last = Some(match last {
                        None => Opt::decode(decoder)?,
                        Some(mut prev) if code == prev.code => {
                            let cur = Opt::decode(decoder)?;
                            // concatention case - <https://www.rfc-editor.org/rfc/rfc3396>
                            // store the len & value in buf
                            prev.buf.to_mut().extend(&cur.buf[2..]);
                            prev
                        }
                        Some(prev) => {
                            // got different option, decode the one we've got
                            // need to stop here so we don't consume the next option's buffer
                            return prev.as_option();
                        }
                    });
                }
            }
        }
        last.ok_or(crate::error::DecodeError::NotEnoughBytes)?
            .as_option()
    }
}

/// Splits `bytes` into chunks of up to u8::MAX (255 is the max opt length),
/// where each chunk is prepended by the length of the chunk and the code.
/// ```
/// use dhcproto::{encoder::Encoder, v4::{OptionCode, encode_long_opt_bytes}};
///
/// let mut buf = Vec::new();
/// let mut e = Encoder::new(&mut buf);
/// let msg = std::iter::repeat(b'a').take(300).collect::<Vec<_>>();
/// let res = encode_long_opt_bytes(OptionCode::Message, &msg, &mut e);
/// // [code, 255, b'a', ..., code, 45, b'a', ...]
/// let mut x = vec![OptionCode::Message.into(), 255];
/// x.extend(std::iter::repeat(b'a').take(255));
/// x.push(OptionCode::Message.into());
/// x.push(45);
/// x.extend(std::iter::repeat(b'a').take(45));
///
/// assert_eq!(buf, x);
/// ```
#[inline]
pub fn encode_long_opt_bytes(
    code: OptionCode,
    bytes: &[u8],
    e: &mut Encoder<'_>,
) -> EncodeResult<()> {
    for chunk in bytes.chunks(u8::MAX as usize) {
        e.write_u8(code.into())?;
        e.write_u8(chunk.len() as u8)?;
        e.write_slice(chunk)?;
    }
    Ok(())
}

/// Encodes a list of domain `Name`s but chunked into u8::MAX pieces,
/// where each chunk is prepended by the length of the chunk and the code.
pub fn encode_long_opt_domains(
    code: OptionCode,
    names: &[Name],
    e: &mut Encoder<'_>,
) -> EncodeResult<()> {
    let mut buf = Vec::new();
    let mut name_encoder = BinEncoder::new(&mut buf);
    for name in names {
        name.emit(&mut name_encoder)?;
    }
    encode_long_opt_bytes(code, &buf, e)?;
    Ok(())
}
/// Splits `bytes` into chunks of up to u8::MAX / `factor` (255 is the max opt length),
/// where each chunk is prepended by the length of the chunk and the code.
///
/// `factor` here accounts for writing data where `T` is more than 1 byte.
///
/// INVARIANT: `factor` must equal the number of bytes in each `T`
/// ```
/// # use std::{iter, net::Ipv4Addr};
/// use dhcproto::{encoder::Encoder, v4::{OptionCode, encode_long_opt_chunks}};
///
/// let mut buf = Vec::new();
/// let mut e = Encoder::new(&mut buf);
/// let opt = iter::repeat(Ipv4Addr::from([1,2,3,4])).take(80).collect::<Vec<_>>();
/// let res = encode_long_opt_chunks(OptionCode::NisServers, 4, &opt, |ip, e| e.write_u32((*ip).into()), &mut e);
/// // [code, 252, 1,2,3,4,1,2,3,4 ..., code, 68, 1,2,3,4, ...]
/// let mut x = vec![OptionCode::NisServers.into(), 252];
/// x.extend(iter::repeat(Ipv4Addr::from([1,2,3,4])).map(|ip| u32::from(ip).to_be_bytes()).flatten().take(252));
/// x.push(OptionCode::NisServers.into());
/// x.push(68);
/// x.extend(iter::repeat(Ipv4Addr::from([1,2,3,4])).map(|ip| u32::from(ip).to_be_bytes()).flatten().take(68));
///
/// assert_eq!(buf, x);
/// ```
#[inline]
pub fn encode_long_opt_chunks<'a, T, F>(
    code: OptionCode,
    factor: usize,
    data: &[T],
    f: F,
    e: &mut Encoder<'a>,
) -> EncodeResult<()>
where
    F: Fn(&T, &mut Encoder<'a>) -> EncodeResult<()>,
{
    // TODO: consider using `mem::size_of::<T>()` so we don't need factor
    // although, we would need to make OptionCode repr(u8)
    for chunk in data.chunks(u8::MAX as usize / factor) {
        e.write_u8(code.into())?;
        e.write_u8((chunk.len() * factor) as u8)?;
        for thing in chunk {
            f(thing, e)?;
        }
    }
    Ok(())
}

impl Encodable for DhcpOption {
    fn encode(&self, e: &mut Encoder<'_>) -> EncodeResult<()> {
        use DhcpOption as O;

        let code: OptionCode = self.into();
        // pad has no length, so we can't read len up here.
        // don't want to have a fall-through case either
        // so we get exhaustiveness checking, so we'll parse
        // code in each match arm
        match self {
            O::Pad | O::End => {
                e.write_u8(code.into())?;
            }
            O::RapidCommit => {
                e.write_u8(code.into())?;
                e.write_u8(0)?;
            }
            O::SubnetMask(addr)
            | O::SwapServer(addr)
            | O::BroadcastAddr(addr)
            | O::RouterSolicitationAddr(addr)
            | O::RequestedIpAddress(addr)
            | O::ServerIdentifier(addr)
            | O::SubnetSelection(addr)
            | O::TFTPServerAddress(addr) => {
                e.write_u8(code.into())?;
                e.write_u8(4)?;
                e.write_u32((*addr).into())?
            }
            O::TimeOffset(offset) => {
                e.write_u8(code.into())?;
                e.write_u8(4)?;
                e.write_i32(*offset)?
            }
            O::TimeServer(ips)
            | O::NameServer(ips)
            | O::Router(ips)
            | O::DomainNameServer(ips)
            | O::LogServer(ips)
            | O::QuoteServer(ips)
            | O::LprServer(ips)
            | O::ImpressServer(ips)
            | O::ResourceLocationServer(ips)
            | O::XFontServer(ips)
            | O::XDisplayManager(ips)
            | O::NisServers(ips)
            | O::NtpServers(ips)
            | O::NetBiosNameServers(ips)
            | O::NetBiosDatagramDistributionServer(ips)
            | O::AssociatedIp(ips)
            | O::NispServers(ips)
            | O::MobileIpHomeAgent(ips)
            | O::Pop3Server(ips)
            | O::NntpServer(ips)
            | O::WwwServer(ips)
            | O::DefaultFingerServer(ips)
            | O::StreetTalkServer(ips)
            | O::StreetTalkDirectoryAssistance(ips)
            | O::SmtpServer(ips)
            | O::IrcServer(ips)
            | O::BcmsControllerAddrs(ips) => {
                encode_long_opt_chunks(code, 4, ips, |ip, e| e.write_u32((*ip).into()), e)?;
            }
            O::Hostname(s)
            | O::MeritDumpFile(s)
            | O::DomainName(s)
            | O::ExtensionsPath(s)
            | O::NisDomain(s)
            | O::RootPath(s)
            | O::NetBiosScope(s)
            | O::Message(s)
            | O::NwipDomainName(s)
            | O::NispServiceDomain(s) => {
                encode_long_opt_bytes(code, s.as_bytes(), e)?;
            }
            O::BootFileSize(num)
            | O::MaxDatagramSize(num)
            | O::InterfaceMtu(num)
            | O::MaxMessageSize(num) => {
                e.write_u8(code.into())?;
                e.write_u8(2)?;
                e.write_u16(*num)?
            }
            O::IpForwarding(b)
            | O::NonLocalSrcRouting(b)
            | O::AllSubnetsLocal(b)
            | O::PerformMaskDiscovery(b)
            | O::MaskSupplier(b)
            | O::PerformRouterDiscovery(b)
            | O::EthernetEncapsulation(b)
            | O::TcpKeepaliveGarbage(b)
            | O::TrailerEncapsulated(b) => {
                e.write_u8(code.into())?;
                e.write_u8(1)?;
                e.write_u8((*b).into())?
            }
            O::DefaultIpTtl(byte) | O::DefaultTcpTtl(byte) | O::OptionOverload(byte) => {
                e.write_u8(code.into())?;
                e.write_u8(1)?;
                e.write_u8(*byte)?
            }
            O::StaticRoutingTable(pair_ips) | O::PolicyFilter(pair_ips) => {
                encode_long_opt_chunks(
                    code,
                    8,
                    pair_ips,
                    |(a, b), e| {
                        e.write_u32((*a).into())?;
                        e.write_u32((*b).into())
                    },
                    e,
                )?;
            }
            O::ArpCacheTimeout(num)
            | O::TcpKeepaliveInterval(num)
            | O::AddressLeaseTime(num)
            | O::Renewal(num)
            | O::Rebinding(num)
            | O::ClientLastTransactionTime(num)
            | O::BulkLeaseQueryBaseTime(num)
            | O::BulkLeasQueryStartTimeOfState(num)
            | O::BulkLeaseQueryQueryStartTime(num)
            | O::BulkLeaseQueryQueryEndTime(num)
            | O::PathMtuAgingTimeout(num)
            | O::Ipv6OnlyPreferred(num) => {
                e.write_u8(code.into())?;
                e.write_u8(4)?;
                e.write_u32(*num)?;
            }
            O::VendorExtensions(bytes)
            | O::ClassIdentifier(bytes)
            | O::ClientIdentifier(bytes)
            | O::ClientMachineIdentifier(bytes)
            | O::TFTPServerName(bytes)
            | O::BootfileName(bytes)
            | O::NwipInformation(bytes)
            | O::UserClass(bytes) => {
                encode_long_opt_bytes(code, bytes, e)?;
            }
            O::ParameterRequestList(codes) => {
                encode_long_opt_chunks(code, 1, codes, |code, e| e.write_u8((*code).into()), e)?;
            }
            O::NetBiosNodeType(ntype) => {
                e.write_u8(code.into())?;
                e.write_u8(1)?;
                e.write_u8((*ntype).into())?;
            }
            O::MessageType(mtype) => {
                e.write_u8(code.into())?;
                e.write_u8(1)?;
                e.write_u8((*mtype).into())?;
            }
            O::RelayAgentInformation(relay) => {
                let mut buf = Vec::new();
                let mut opt_enc = Encoder::new(&mut buf);
                relay.encode(&mut opt_enc)?;
                // data encoded to intermediate buf
                encode_long_opt_bytes(code, &buf, e)?;
            }
            O::ClientSystemArchitecture(arch) => {
                e.write_u8(code.into())?;
                e.write_u8(2)?;
                e.write_u16((*arch).into())?;
            }
            O::ClientNetworkInterface(ty, major, minor) => {
                e.write_u8(code.into())?;
                e.write_u8(3)?;
                e.write_u8(*ty)?;
                e.write_u8(*major)?;
                e.write_u8(*minor)?;
            }
            O::CaptivePortal(url) => {
                let url = url.to_string();
                encode_long_opt_bytes(code, url.as_bytes(), e)?;
            }
            O::BulkLeaseQueryStatusCode(status_code, msg) => {
                e.write_u8(code.into())?;
                let msg = msg.as_bytes();
                e.write_u8(msg.len() as u8 + 1)?;
                e.write_u8((*status_code).into())?;
                e.write_slice(msg)?
            }
            O::BulkLeaseQueryDhcpState(state) => {
                e.write_u8(code.into())?;
                e.write_u8(1)?;
                e.write_u8((*state).into())?
            }
            O::BulkLeaseQueryDataSource(src) => {
                e.write_u8(code.into())?;
                e.write_u8(1)?;
                e.write_u8((*src).into())?
            }
            O::DomainSearch(names) | O::BcmsControllerNames(names) => {
                encode_long_opt_domains(code, names, e)?
            }
            O::ClientFQDN(fqdn) => {
                let fqdn::ClientFQDN {
                    flags,
                    r1,
                    r2,
                    domain,
                } = fqdn;
                let mut buf = vec![(*flags).into(), *r1, *r2];
                if flags.e() {
                    // emits in canonical format
                    // start encoding at byte 3 because we had some preamble
                    let mut name_encoder = BinEncoder::with_offset(&mut buf, 3, EncodeMode::Normal);
                    domain.emit_as_canonical(&mut name_encoder, true)?;
                } else {
                    // TODO: not sure if this is correct
                    buf.extend(domain.to_ascii().as_bytes());
                }
                encode_long_opt_bytes(code, &buf, e)?;
            }
            O::ClasslessStaticRoute(routes) => {
                let mut buf = Vec::new();
                let mut route_enc = Encoder::new(&mut buf);
                for (dest, gw) in routes {
                    let byte_len = dest.prefix_len().div_ceil(8);
                    route_enc.write_u8(dest.prefix_len())?;
                    route_enc.write_slice(&dest.addr().octets()[0..byte_len as usize])?;
                    route_enc.write(gw.octets())?;
                }

                encode_long_opt_bytes(code, &buf, e)?;
            }
            O::PathMtuPlateauTable(nums) => {
                encode_long_opt_chunks(code, 2, nums, |num, e| e.write_u16(*num), e)?;
            }
            O::DisableSLAAC(val) => {
                e.write_u8(code.into())?;
                e.write_u8(1)?;
                e.write_u8(*val as u8)?;
            }
            // not yet implemented
            O::Unknown(opt) => {
                encode_long_opt_bytes(code, &opt.data, e)?;
            }
        };
        Ok(())
    }
}

/// An as-of-yet unimplemented option type
#[cfg_attr(feature = "serde", derive(Serialize, Deserialize))]
#[derive(Debug, Clone, PartialEq, Eq, Hash)]
pub struct UnknownOption {
    code: u8,
    data: Vec<u8>,
}

impl UnknownOption {
    pub fn new(code: OptionCode, data: Vec<u8>) -> Self {
        Self {
            code: code.into(),
            data,
        }
    }
    /// return the option code
    pub fn code(&self) -> OptionCode {
        self.code.into()
    }
    /// return the data for this option
    pub fn data(&self) -> &[u8] {
        &self.data
    }
    /// consume into parts
    pub fn into_parts(self) -> (OptionCode, Vec<u8>) {
        (self.code.into(), self.data)
    }
}

impl Decodable for UnknownOption {
    fn decode(decoder: &mut Decoder<'_>) -> DecodeResult<Self> {
        let code = decoder.read_u8()?;
        let length = decoder.read_u8()?;
        let bytes = decoder.read_slice(length as usize)?.to_vec();
        Ok(UnknownOption { code, data: bytes })
    }
}

impl Encodable for UnknownOption {
    fn encode(&self, e: &mut Encoder<'_>) -> EncodeResult<()> {
        // TODO: account for >255 len
        e.write_u8(self.code)?;
        e.write_u8(self.data.len() as u8)?;
        e.write_slice(&self.data)?;
        Ok(())
    }
}

/// The DHCP message type
/// <https://datatracker.ietf.org/doc/html/rfc2131#section-3.1>
#[cfg_attr(feature = "serde", derive(Serialize, Deserialize))]
#[derive(Debug, Copy, Clone, PartialEq, Eq, Hash)]
pub enum MessageType {
    /// DHCPDiscover
    Discover,
    /// DHCPOffer
    Offer,
    /// DHCPRequest
    Request,
    /// DHCPDecline
    Decline,
    /// DHCPAck
    Ack,
    /// DHCPNak
    Nak,
    /// DHCPRelease
    Release,
    /// DHCPInform
    Inform,
    /// DHCPForceRenew - <https://www.rfc-editor.org/rfc/rfc3203.html>
    ForceRenew,
    /// DHCPLeaseQuery - <https://www.rfc-editor.org/rfc/rfc4388#section-6.1>
    LeaseQuery,
    /// DHCPLeaseUnassigned
    LeaseUnassigned,
    /// DHCPLeaseUnknown
    LeaseUnknown,
    /// DHCPLeaseActive
    LeaseActive,
    /// DHCPBulkLeaseQuery - <https://www.rfc-editor.org/rfc/rfc6926.html>
    BulkLeaseQuery,
    /// DHCPLeaseQueryDone
    LeaseQueryDone,
    /// DHCPActiveLeaseQuery - <https://www.rfc-editor.org/rfc/rfc7724.html>
    ActiveLeaseQuery,
    /// DHCPLeaseQueryStatus
    LeaseQueryStatus,
    /// DHCPTLS
    Tls,
    /// an unknown message type
    Unknown(u8),
}

impl From<u8> for MessageType {
    fn from(n: u8) -> Self {
        match n {
            1 => MessageType::Discover,
            2 => MessageType::Offer,
            3 => MessageType::Request,
            4 => MessageType::Decline,
            5 => MessageType::Ack,
            6 => MessageType::Nak,
            7 => MessageType::Release,
            8 => MessageType::Inform,
            9 => MessageType::ForceRenew,
            10 => MessageType::LeaseQuery,
            11 => MessageType::LeaseUnassigned,
            12 => MessageType::LeaseUnknown,
            13 => MessageType::LeaseActive,
            14 => MessageType::BulkLeaseQuery,
            15 => MessageType::LeaseQueryDone,
            16 => MessageType::ActiveLeaseQuery,
            17 => MessageType::LeaseQueryStatus,
            18 => MessageType::Tls,
            n => MessageType::Unknown(n),
        }
    }
}
impl From<MessageType> for u8 {
    fn from(m: MessageType) -> Self {
        match m {
            MessageType::Discover => 1,
            MessageType::Offer => 2,
            MessageType::Request => 3,
            MessageType::Decline => 4,
            MessageType::Ack => 5,
            MessageType::Nak => 6,
            MessageType::Release => 7,
            MessageType::Inform => 8,
            MessageType::ForceRenew => 9,
            MessageType::LeaseQuery => 10,
            MessageType::LeaseUnassigned => 11,
            MessageType::LeaseUnknown => 12,
            MessageType::LeaseActive => 13,
            MessageType::BulkLeaseQuery => 14,
            MessageType::LeaseQueryDone => 15,
            MessageType::ActiveLeaseQuery => 16,
            MessageType::LeaseQueryStatus => 17,
            MessageType::Tls => 18,
            MessageType::Unknown(n) => n,
        }
    }
}

#[cfg(test)]
mod tests {
    use std::collections::VecDeque;

    use super::*;
    use std::str::FromStr;

    type Result<T> = std::result::Result<T, Box<dyn std::error::Error>>;

    fn test_opt(orig: DhcpOption, actual: Vec<u8>) -> Result<()> {
        let mut out = vec![];
        let mut enc = Encoder::new(&mut out);
        orig.encode(&mut enc)?;
        println!("encoded {:?}", enc.buffer());
        assert_eq!(out, actual);

        let decoded = DhcpOption::decode(&mut Decoder::new(&out))?;
        assert_eq!(decoded, orig);
        Ok(())
    }
    #[test]
    fn test_opts() -> Result<()> {
        let (input, len) = binput();
        println!("{input:?}");
        let opts = DhcpOptions::decode(&mut Decoder::new(&input))?;

        println!("{opts:?}");
        let mut output = Vec::new();
        opts.encode(&mut Encoder::new(&mut output))?;
        // not comparing len as we don't add PAD bytes
        // assert_eq!(input.len(), len);
        assert_eq!(opts.len(), len);
        Ok(())
    }

    #[test]
    fn test_long_opts() -> Result<()> {
        let (input, len) = long_opt();
        let opts = DhcpOptions::decode(&mut Decoder::new(&input))?;

        let mut output = Vec::new();
        opts.encode(&mut Encoder::new(&mut output))?;
        // not comparing len as we don't add PAD bytes
        // assert_eq!(input.len(), len);
        assert_eq!(opts.len(), len);
        Ok(())
    }
    #[test]
    fn test_ips() -> Result<()> {
        test_opt(
            DhcpOption::DomainNameServer(vec![
                "192.168.0.1".parse::<Ipv4Addr>().unwrap(),
                "192.168.1.1".parse::<Ipv4Addr>().unwrap(),
            ]),
            vec![6, 8, 192, 168, 0, 1, 192, 168, 1, 1],
        )?;
        Ok(())
    }

    #[test]
    fn test_ips_long() -> Result<()> {
        let ip = "192.168.0.1".parse::<Ipv4Addr>().unwrap();
        let list = std::iter::repeat(ip).take(64).collect();
        let mut bytes = std::iter::repeat(ip)
            .take(63)
            .flat_map(|ip| u32::from(ip).to_be_bytes())
            .collect::<VecDeque<u8>>();
        bytes.push_front(252);
        bytes.push_front(6);
        bytes.push_back(6);
        bytes.push_back(4);
        bytes.extend(u32::from(ip).to_be_bytes());
        test_opt(
            DhcpOption::DomainNameServer(list),
            bytes.drain(..).collect(),
        )?;
        Ok(())
    }

    #[test]
    fn test_ip() -> Result<()> {
        test_opt(
            DhcpOption::ServerIdentifier("192.168.0.1".parse::<Ipv4Addr>().unwrap()),
            vec![54, 4, 192, 168, 0, 1],
        )?;
        Ok(())
    }
    #[test]
    fn test_str() -> Result<()> {
        test_opt(
            DhcpOption::Hostname("foobar.com".to_string()),
            vec![12, 10, 102, 111, 111, 98, 97, 114, 46, 99, 111, 109],
        )?;

        Ok(())
    }
    #[test]
    fn test_byte() -> Result<()> {
        test_opt(DhcpOption::DefaultIpTtl(10), vec![23, 1, 10])?;

        Ok(())
    }
    #[test]
    fn test_num() -> Result<()> {
        test_opt(DhcpOption::Renewal(30), vec![58, 4, 0, 0, 0, 30])?;
        Ok(())
    }
    #[test]
    fn test_mtype() -> Result<()> {
        test_opt(DhcpOption::MessageType(MessageType::Offer), vec![53, 1, 2])?;

        Ok(())
    }
    #[test]
    fn test_ntype() -> Result<()> {
        test_opt(DhcpOption::NetBiosNodeType(NodeType::M), vec![46, 1, 4])?;

        Ok(())
    }

    #[test]
    fn test_pair_ips() -> Result<()> {
        test_opt(
            DhcpOption::StaticRoutingTable(vec![(
                "192.168.1.1".parse::<Ipv4Addr>().unwrap(),
                "192.168.0.1".parse::<Ipv4Addr>().unwrap(),
            )]),
            vec![33, 8, 192, 168, 1, 1, 192, 168, 0, 1],
        )?;

        Ok(())
    }
    #[test]
    fn test_arch() -> Result<()> {
        test_opt(
            DhcpOption::ClientSystemArchitecture(Architecture::Intelx86PC),
            vec![93, 2, 0, 0],
        )?;

        Ok(())
    }

    #[test]
    fn test_captive_portal() -> Result<()> {
        let mut res = vec![114];
        let url = "https://foobar.com/".as_bytes(); // note the ending slash
        res.push(url.len() as u8);
        res.extend(url);

        test_opt(
            DhcpOption::CaptivePortal("https://foobar.com".parse()?), // url parse will add trailing slash
            res,
        )?;

        Ok(())
    }

    #[test]
    fn test_rapid_commit() -> Result<()> {
        test_opt(DhcpOption::RapidCommit, vec![80, 0])?;

        Ok(())
    }
    #[test]
    fn test_status() -> Result<()> {
        let msg = "message".to_string();
        test_opt(
            DhcpOption::BulkLeaseQueryStatusCode(bulk_query::Code::Success, msg.clone()),
            vec![
                151,
                (msg.len() + 1) as u8,
                0,
                b'm',
                b'e',
                b's',
                b's',
                b'a',
                b'g',
                b'e',
            ],
        )?;

        Ok(())
    }

    #[test]
    fn test_domainsearch() -> Result<()> {
        test_opt(
            DhcpOption::DomainSearch(vec![
                Name::from_str("eng.apple.com.").unwrap(),
                Name::from_str("marketing.apple.com.").unwrap(),
            ]),
            vec![
                119, 27, 3, b'e', b'n', b'g', 5, b'a', b'p', b'p', b'l', b'e', 3, b'c', b'o', b'm',
                0, 9, b'm', b'a', b'r', b'k', b'e', b't', b'i', b'n', b'g', 0xC0, 0x04,
            ],
        )?;

        Ok(())
    }

    #[test]
    fn test_client_fqdn() -> Result<()> {
        test_opt(
            DhcpOption::ClientFQDN(fqdn::ClientFQDN {
                flags: fqdn::FqdnFlags::default().set_e(true),
                r1: 0,
                r2: 0,
                domain: Name::from_str("www.google.com.").unwrap(),
            }),
            vec![
                81, 19, 0x04, 0, 0, 3, b'w', b'w', b'w', 6, b'g', b'o', b'o', b'g', b'l', b'e', 3,
                b'c', b'o', b'm', 0,
            ],
        )?;

        Ok(())
    }

    #[test]
    fn test_unknown() -> Result<()> {
        test_opt(
            DhcpOption::Unknown(UnknownOption {
                code: 240,
                data: vec![1, 2, 3, 4],
            }),
            vec![240, 4, 1, 2, 3, 4],
        )?;

        Ok(())
    }

    #[test]
    fn test_nis_server_addr() -> Result<()> {
        test_opt(
            DhcpOption::NispServers(vec![
                Ipv4Addr::new(127, 0, 0, 1),
                Ipv4Addr::new(127, 0, 0, 2),
            ]),
            vec![65, 8, 127, 0, 0, 1, 127, 0, 0, 2],
        )?;

        Ok(())
    }

    #[test]
    fn test_classless_static_route() -> Result<()> {
        test_opt(
            DhcpOption::ClasslessStaticRoute(vec![
                ("10.0.0.0/8".parse()?, "192.168.1.1".parse()?),
                ("172.16.0.0/24".parse()?, "192.168.1.1".parse()?),
            ]),
            vec![
                121, 14, // Option & length
                8, 10, 192, 168, 1, 1, // 10.0.0.0/8 -> 192.168.1.1
                24, 172, 16, 0, 192, 168, 1, 1, // 172.16.0.0/24 -> 192.168.1.1
            ],
        )?;

        Ok(())
    }

    #[test]
    fn test_classless_static_route_long_opt() -> Result<()> {
        let buf = vec![
            121, 14, // Option & length
            8, 10, 192, 168, 1, 1, // 10.0.0.0/8 -> 192.168.1.1
            24, 172, 16, 0, 192, 168, 1, 1, // 172.16.0.0/24 -> 192.168.1.1
            121, 14, // Option & length
            8, 10, 192, 168, 1, 1, // 10.0.0.0/8 -> 192.168.1.1
            24, 172, 16, 0, 192, 168, 1, 1, // 172.16.0.0/24 -> 192.168.1.1
        ];
        let mut dec = Decoder::new(&buf);
        let opt = DhcpOption::decode(&mut dec)?;
        assert_eq!(
            DhcpOption::ClasslessStaticRoute(vec![
                ("10.0.0.0/8".parse()?, "192.168.1.1".parse()?),
                ("172.16.0.0/24".parse()?, "192.168.1.1".parse()?),
                ("10.0.0.0/8".parse()?, "192.168.1.1".parse()?),
                ("172.16.0.0/24".parse()?, "192.168.1.1".parse()?),
            ]),
            opt
        );

        Ok(())
    }

    fn binput() -> (Vec<u8>, usize) {
        (
            vec![
                53, 1, 2, 54, 4, 192, 168, 0, 1, 51, 4, 0, 0, 0, 60, 58, 4, 0, 0, 0, 30, 59, 4, 0,
                0, 0, 52, 1, 4, 255, 255, 255, 0, 3, 4, 192, 168, 0, 1, 6, 8, 192, 168, 0, 1, 192,
                168, 1, 1, 255, 0, 0, 0, 0, 0, 0, 0, 0, 0, 0,
            ],
            8,
        )
    }
    fn long_opt() -> (Vec<u8>, usize) {
        // domain name server encoded in long format: 6, 4, 192, 168, 0, 1, 6, 4, 192, 168, 1, 1
        // instead of: 6, 8, 192, 168, 0, 1, 192, 168, 1, 1
        (
            vec![
                53, 1, 2, 54, 4, 192, 168, 0, 1, 51, 4, 0, 0, 0, 60, 58, 4, 0, 0, 0, 30, 59, 4, 0,
                0, 0, 52, 1, 4, 255, 255, 255, 0, 3, 4, 192, 168, 0, 1, 6, 4, 192, 168, 0, 1, 6, 4,
                192, 168, 1, 1, 6, 4, 192, 1, 1, 1, 255, 0, 0, 0, 0, 0, 0, 0, 0, 0, 0,
            ],
            8,
        )
    }

    fn create_opts() -> Vec<u8> {
        let mut opts = DhcpOptions::new();
        opts.insert(DhcpOption::MessageType(MessageType::Discover));
        opts.insert(DhcpOption::RapidCommit);
        opts.insert(DhcpOption::ParameterRequestList(vec![
            OptionCode::SubnetMask,
            OptionCode::Router,
            OptionCode::DomainNameServer,
            OptionCode::TFTPServerName,
            OptionCode::BootfileName,
        ]));

        opts.to_vec().unwrap()
    }

    #[test]
    fn test_opt_order() {
        // assert that options are in the same order once put into bytes
        assert_eq!(create_opts(), create_opts(),);
    }
}<|MERGE_RESOLUTION|>--- conflicted
+++ resolved
@@ -204,10 +204,6 @@
         if opt == DhcpOption::End || opt == DhcpOption::Pad {
             return None;
         }
-<<<<<<< HEAD
-
-=======
->>>>>>> 073e2588
         self.0.insert((&opt).into(), opt)
     }
     /// iterate over entries
